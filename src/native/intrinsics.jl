# Native intrinsics

export
    # Indexing and dimensions
    # TODO: dynamically export
    threadIdx_x, threadIdx_y, threadIdx_z,
    blockDim_x, blockDim_y, blockDim_z,
    blockIdx_x, blockIdx_y, blockIdx_z,
    gridDim_x, gridDim_y, gridDim_z,
    warpsize,

    # Memory management
    sync_threads,
    cuSharedMem, setCuSharedMem, getCuSharedMem

#
# Indexing and dimensions
#

for dim in (:x, :y, :z)
    # Thread index
    fname = symbol("threadIdx_$dim")
    intrinsic = "llvm.nvvm.read.ptx.sreg.tid.$dim"
    @eval begin
        $fname() = Base.llvmcall(
            ($("""declare i32 @$intrinsic() readnone nounwind"""),
             $("""%1 = tail call i32 @$intrinsic()
                  ret i32 %1""")),
            Int32, Tuple{}) + 1
    end

    # Block dimension (#threads per block)
    fname = symbol("blockDim_$dim")
    intrinsic = "llvm.nvvm.read.ptx.sreg.ntid.$dim"
    @eval begin
        $fname() = Base.llvmcall(
            ($("""declare i32 @$intrinsic() readnone nounwind"""),
             $("""%1 = tail call i32 @$intrinsic()
                  ret i32 %1""")),
            Int32, Tuple{})
    end

    # Block index
    fname = symbol("blockIdx_$dim")
    intrinsic = "llvm.nvvm.read.ptx.sreg.ctaid.$dim"
    @eval begin
        $fname() = Base.llvmcall(
            ($("""declare i32 @$intrinsic() readnone nounwind"""),
             $("""%1 = tail call i32 @$intrinsic()
                  ret i32 %1""")),
            Int32, Tuple{}) + 1
    end

    # Grid dimension (#blocks)
    fname = symbol("gridDim_$dim")
    intrinsic = "llvm.nvvm.read.ptx.sreg.nctaid.$dim"
    @eval begin
        $fname() = Base.llvmcall(
            ($("""declare i32 @$intrinsic() readnone nounwind"""),
             $("""%1 = tail call i32 @$intrinsic()
                  ret i32 %1""")),
            Int32, Tuple{})
    end
end

# Tuple accessors
# TODO: these get boxed no matter what -- avoid that!
#threadId() = (threadIdx_x(), threadIdx_y(), threadIdx_z())
#blockDim() = (blockDim_x(), blockDim_y(), blockDim_z())
#blockId() = (blockIdx_x(), blockIdx_y(), blockIdx_z())
#gridDim() = (gridDim_x(), gridDim_y(), gridDim_z())

# Warpsize
warpsize() = Base.llvmcall(
    ("""declare i32 @llvm.nvvm.read.ptx.sreg.warpsize() readnone nounwind""",
     """%1 = tail call i32 @llvm.nvvm.read.ptx.sreg.warpsize()
        ret i32 %1"""),
    Int32, Tuple{})


#
# Memory management
#

# Synchronization
sync_threads() = Base.llvmcall(
    ("""declare void @llvm.nvvm.barrier0() readnone nounwind""",
     """call void @llvm.nvvm.barrier0()
        ret void"""),
    Void, Tuple{})

# Shared memory
# TODO: generalize for types
# TODO: static shared memory
# TODO: wrap this in a class, using get and setindex
# FIXME: it is a hack to declare the p0,p3 intrinsic in cuSharedMem,
#        but declaring it in the setters and getters results in two declarations
cuSharedMem() = Base.llvmcall(
    ("""@shmem = external addrspace(3) global [0 x float]
        declare float* @llvm.nvvm.ptr.shared.to.gen.p0f32.p3f32(float addrspace(3)*)
        declare float addrspace(3)* @llvm.nvvm.ptr.gen.to.shared.p3f32.p0f32(float*)""",
     """%1 = getelementptr inbounds [0 x float] addrspace(3)* @shmem, i64 0, i64 0
        %2 = tail call float* @llvm.nvvm.ptr.shared.to.gen.p0f32.p3f32( float addrspace(3)* %1 )
        ret float* %2"""),
    Ptr{Float32}, ())
setCuSharedMem(shmem, index, value) = Base.llvmcall(
     """%4 = tail call float addrspace(3)* @llvm.nvvm.ptr.gen.to.shared.p3f32.p0f32( float* %0 )
        %5 = getelementptr inbounds float addrspace(3)* %4, i64 %1
        store float %2, float addrspace(3)* %5
<<<<<<< HEAD
        ret void"""),
    Void, Tuple{Ptr{Float32}, Int64, Float32}, shmem, index-1, value)
=======
        ret void""",
    Void, (Ptr{Float32}, Int64, Float32), shmem, index-1, value)
>>>>>>> efd5ba2c
getCuSharedMem(shmem, index) = Base.llvmcall(
     """%3 = tail call float addrspace(3)* @llvm.nvvm.ptr.gen.to.shared.p3f32.p0f32( float* %0 )
<<<<<<< HEAD
       %4 = getelementptr inbounds float addrspace(3)* %3, i64 %1
       %5 = load float addrspace(3)* %4
       ret float %5"""),
    Float32, Tuple{Ptr{Float32}, Int64}, shmem, index-1)
=======
        %4 = getelementptr inbounds float addrspace(3)* %3, i64 %1
        %5 = load float addrspace(3)* %4
        ret float %5""",
    Float32, (Ptr{Float32}, Int64), shmem, index-1)
>>>>>>> efd5ba2c

#
# Math
#

# Trigonometric
sin(x::Float32) = Base.llvmcall(
    ("""declare float @__nv_sinf(float)""",
     """%2 = call float @__nv_sinf(float %0)
        ret float %2"""),
    Float32, Tuple{Float32}, x)
sin(x::Float64) = Base.llvmcall(
    ("""declare double @__nv_sin(double)""",
     """%2 = call double @__nv_sin(double %0)
        ret double %2"""),
    Float64, Tuple{Float64} , x)
cos(x::Float32) = Base.llvmcall(
    ("""declare float @__nv_cosf(float)""",
     """%2 = call float @__nv_cosf(float %0)
        ret float %2"""),
    Float32, Tuple{Float32}, x)
cos(x::Float64) = Base.llvmcall(
    ("""declare double @__nv_cos(double)""",
     """%2 = call double @__nv_cos(double %0)
        ret double %2"""),
    Float64, Tuple{Float64}, x)

# Rounding
floor(x::Float32) = Base.llvmcall(
    ("""declare float @__nv_floorf(float)""",
     """%2 = call float @__nv_floorf(float %0)
        ret float %2"""),
    Float32, Tuple{Float32}, x)
floor(x::Float64) = Base.llvmcall(
    ("""declare double @__nv_floor(double)""",
     """%2 = call double @__nv_floor(double %0)
        ret double %2"""),
    Float64, Tuple{Float64}, x)
abs(x::Int32) = Base.llvmcall(
    ("""declare i32 @__nv_abs(i32)""",
     """%2 = call i32 @__nv_abs(i32 %0)
        ret i32 %2"""),
    Int32, Tuple{Int32}, x)
abs(x::Float32) = Base.llvmcall(
    ("""declare float @__nv_fabsf(float)""",
     """%2 = call float @__nv_fabsf(float %0)
        ret float %2"""),
    Float32, Tuple{Float32}, x)
abs(x::Float64) = Base.llvmcall(
    ("""declare double @__nv_fabs(double)""",
     """%2 = call double @__nv_fabs(double %0)
        ret double %2"""),
    Float64, Tuple{Float64}, x)


# Square root
sqrt(x::Float32) = Base.llvmcall(
    ("""declare float @__nv_sqrtf(float)""",
     """%2 = call float @__nv_sqrtf(float %0)
        ret float %2"""),
    Float32, Tuple{Float32}, x)
sqrt(x::Float64) = Base.llvmcall(
    ("""declare double @__nv_sqrt(double)""",
     """%2 = call double @__nv_sqrt(double %0)
        ret double %2"""),
    Float64, Tuple{Float64}, x)

# Log and exp
exp(x::Float32) = Base.llvmcall(
    ("""declare float @__nv_expf(float)""",
     """%2 = call float @__nv_expf(float %0)
        ret float %2"""),
    Float32, Tuple{Float32}, x)
exp(x::Float64) = Base.llvmcall(
    ("""declare double @__nv_exp(double)""",
     """%2 = call double @__nv_exp(double %0)
        ret double %2"""),
    Float64, Tuple{Float64}, x)
log(x::Float32) = Base.llvmcall(
    ("""declare float @__nv_logf(float)""",
     """%2 = call float @__nv_logf(float %0)
        ret float %2"""),
    Float32, Tuple{Float32}, x)
log(x::Float64) = Base.llvmcall(
    ("""declare double @__nv_log(double)""",
     """%2 = call double @__nv_log(double %0)
        ret double %2"""),
    Float64, Tuple{Float64}, x)<|MERGE_RESOLUTION|>--- conflicted
+++ resolved
@@ -107,26 +107,14 @@
      """%4 = tail call float addrspace(3)* @llvm.nvvm.ptr.gen.to.shared.p3f32.p0f32( float* %0 )
         %5 = getelementptr inbounds float addrspace(3)* %4, i64 %1
         store float %2, float addrspace(3)* %5
-<<<<<<< HEAD
-        ret void"""),
+        ret void""",
     Void, Tuple{Ptr{Float32}, Int64, Float32}, shmem, index-1, value)
-=======
-        ret void""",
-    Void, (Ptr{Float32}, Int64, Float32), shmem, index-1, value)
->>>>>>> efd5ba2c
 getCuSharedMem(shmem, index) = Base.llvmcall(
      """%3 = tail call float addrspace(3)* @llvm.nvvm.ptr.gen.to.shared.p3f32.p0f32( float* %0 )
-<<<<<<< HEAD
-       %4 = getelementptr inbounds float addrspace(3)* %3, i64 %1
-       %5 = load float addrspace(3)* %4
-       ret float %5"""),
-    Float32, Tuple{Ptr{Float32}, Int64}, shmem, index-1)
-=======
         %4 = getelementptr inbounds float addrspace(3)* %3, i64 %1
         %5 = load float addrspace(3)* %4
         ret float %5""",
-    Float32, (Ptr{Float32}, Int64), shmem, index-1)
->>>>>>> efd5ba2c
+    Float32, Tuple{Ptr{Float32}, Int64}, shmem, index-1)
 
 #
 # Math
